use anyhow::{self, bail, ensure, format_err};
use log;
use ndarray::{Array1, Array2};
use num_complex::Complex;
use numpy::{PyArray1, PyArray2};
use pyo3::exceptions::{PyIOError, PyRuntimeError};
use pyo3::prelude::*;

use crate::angmom::spinor_rotation_3d::SpinConstraint;
use crate::angmom::ANGMOM_INDICES;
use crate::aux::ao_basis::{
    BasisAngularOrder, BasisAtom, BasisShell, CartOrder, PureOrder, ShellOrder,
};
use crate::aux::molecule::Molecule;
use crate::drivers::representation_analysis::angular_function::AngularFunctionRepAnalysisParams;
use crate::drivers::representation_analysis::slater_determinant::{
    SlaterDeterminantRepAnalysisDriver, SlaterDeterminantRepAnalysisParams,
};
use crate::drivers::representation_analysis::CharacterTableDisplay;
use crate::drivers::symmetry_group_detection::SymmetryGroupDetectionResult;
use crate::drivers::QSym2Driver;
use crate::io::{read_qsym2_binary, QSym2FileType};
use crate::symmetry::symmetry_group::{
    MagneticRepresentedSymmetryGroup, UnitaryRepresentedSymmetryGroup,
};
use crate::symmetry::symmetry_transformation::SymmetryTransformationKind;
use crate::target::determinant::SlaterDeterminant;

type C128 = Complex<f64>;

/// A Python-exposed enumerated type to handle the `ShellOrder` union type `bool |
/// Optional[list[tuple[int, int, int]]]` in Python.
#[derive(FromPyObject)]
pub enum PyShellOrder {
    /// Variant for pure shell order. The associated boolean indicates if the functions are
    /// arranged in increasing-$`m`$ order.
    ///
    /// Python type: `bool`
    PureOrder(bool),

    /// Variant for Cartesian shell order. If the associated `Option` is `None`, the order will be
    /// taken to be lexicographic. Otherwise, the order will be as specified by the $`(x, y, z)`$
    /// exponent tuples.
    ///
    /// Python type: Optional[list[tuple[int, int, int]]]
    CartOrder(Option<Vec<(u32, u32, u32)>>),
}

/// A Python-exposed structure to marshal basis angular order information between Python and Rust.
///
/// # Constructor arguments
///
/// * `basis_atoms` - A vector of tuples, each of which provides information for one basis
/// atom in the form `(element, basis_shells)`. Here:
///   * `element` is a string giving the element symbol of the atom, and
///   * `basis_shells` is a vector of tuples, each of which provides information for one basis
///   shell on the atom in the form `(angmom, cart, order)`. Here:
///     * `angmom` is a symbol such as `"S"` or `"P"` for the angular momentum of the shell,
///     * `cart` is a boolean indicating if the functions in the shell are Cartesian (`true`)
///     or pure / solid harmonics (`false`), and
///     * `order` specifies how the functions in the shell are ordered:
///       * if `cart` is `true`, `order` can be `None` for lexicographic order, or a list of
///       tuples `(lx, ly, lz)` specifying a custom order for the Cartesian functions where
///       `lx`, `ly`, and `lz` are the $`x`$-, $`y`$-, and $`z`$-exponents;
///       * if `cart` is `false`, `order` can be `true` for increasing-$`m`$ or `false` for
///       decreasing-$`m`$ order.
///
///   Python type:
///   `list[tuple[str, list[tuple[str, bool, bool | Optional[list[tuple[int, int, int]]]]]]]`.
#[pyclass]
pub struct PyBasisAngularOrder {
    /// A vector of basis atoms. Each item in the vector is a tuple consisting of an atomic symbol
    /// and a vector of basis shell quartets whose components give:
    /// - the angular momentum symbol for the shell,
    /// - `true` if the shell is Cartesian, `false` if the shell is pure,
    /// - if the shell is Cartesian, then this has two possibilities:
    ///   - either `None` if the Cartesian functions are in lexicographic order,
    ///   - or `Some(vec![[lx, ly, lz], ...])` to specify a custom Cartesian order.
    /// - if the shell is pure, then this is a boolean `increasingm` to indicate if the pure
    /// functions in the shell are arranged in increasing-$`m`$ order.
    ///
    /// Python type: `list[tuple[str, list[tuple[str, bool, bool | Optional[list[tuple[int, int, int]]]]]]]`
    basis_atoms: Vec<(String, Vec<(String, bool, PyShellOrder)>)>,
}

#[pymethods]
impl PyBasisAngularOrder {
    /// Constructs a new `PyBasisAngularOrder` structure.
    ///
    /// # Arguments
    ///
    /// * `basis_atoms` - A vector of tuples, each of which provides information for one basis
    /// atom in the form `(element, basis_shells)`. Here:
    ///   * `element` is a string giving the element symbol of the atom, and
    ///   * `basis_shells` is a vector of tuples, each of which provides information for one basis
    ///   shell on the atom in the form `(angmom, cart, order)`. Here:
    ///     * `angmom` is a symbol such as `"S"` or `"P"` for the angular momentum of the shell,
    ///     * `cart` is a boolean indicating if the functions in the shell are Cartesian (`true`)
    ///     or pure / solid harmonics (`false`), and
    ///     * `order` specifies how the functions in the shell are ordered:
    ///       * if `cart` is `true`, `order` can be `None` for lexicographic order, or a list of
    ///       tuples `(lx, ly, lz)` specifying a custom order for the Cartesian functions where
    ///       `lx`, `ly`, and `lz` are the $`x`$-, $`y`$-, and $`z`$-exponents;
    ///       * if `cart` is `false`, `order` can be `true` for increasing-$`m`$ or `false` for
    ///       decreasing-$`m`$ order.
    ///
    ///   Python type:
    ///   `list[tuple[str, list[tuple[str, bool, bool | Optional[list[tuple[int, int, int]]]]]]]`.
    #[new]
    fn new(basis_atoms: Vec<(String, Vec<(String, bool, PyShellOrder)>)>) -> Self {
        Self { basis_atoms }
    }
}

impl PyBasisAngularOrder {
    /// Extracts the information in the [`PyBasisAngularOrder`] structure into `QSym2`'s native
    /// [`BasisAngularOrder`] structure.
    ///
    /// # Arguments
    ///
    /// * `mol` - The molecule with which the basis set information is associated.
    ///
    /// # Returns
    ///
    /// The [`BasisAngularOrder`] structure with the same information.
    ///
    /// # Errors
    ///
    /// Errors if the number of atoms or the atom elements in `mol` do not match the number of
    /// atoms and atom elements in `self`, or if incorrect shell order types are specified.
    fn to_qsym2<'b, 'a: 'b>(
        &'b self,
        mol: &'a Molecule,
    ) -> Result<BasisAngularOrder, anyhow::Error> {
        ensure!(
            self.basis_atoms.len() == mol.atoms.len(),
            "The number of basis atoms does not match the number of ordinary atoms."
        );
        let basis_atoms = self
            .basis_atoms
            .iter()
            .zip(mol.atoms.iter())
            .flat_map(|((element, basis_shells), atom)| {
                ensure!(
                    *element == atom.atomic_symbol,
                    "Expected element `{element}`, but found atom `{}`.",
                    atom.atomic_symbol
                );
                let bss = basis_shells
                    .iter()
                    .flat_map(|(angmom, cart, shell_order)| {
                        let l = ANGMOM_INDICES.get(angmom).unwrap();
                        let shl_ord = if *cart {
                            let cart_order = match shell_order {
                                PyShellOrder::CartOrder(cart_tuples_opt) => {
                                    if let Some(cart_tuples) = cart_tuples_opt {
                                        CartOrder::new(cart_tuples)?
                                    } else {
                                        CartOrder::lex(*l)
                                    }
                                },
                                PyShellOrder::PureOrder(_) => {
                                    log::error!("Cartesian shell order expected, but specification for pure shell order found.");
                                    bail!("Cartesian shell order expected, but specification for pure shell order found.")
                                }
                            };
                            ShellOrder::Cart(cart_order)
                        } else {
                            match shell_order {
                                PyShellOrder::PureOrder(increasingm) => {
                                    if *increasingm {
                                        ShellOrder::Pure(PureOrder::increasingm(*l))
                                    } else {
                                        ShellOrder::Pure(PureOrder::decreasingm(*l))
                                    }
                                },
                                PyShellOrder::CartOrder(_) => {
                                    log::error!("Pure shell order expected, but specification for Cartesian shell order found.");
                                    bail!("Pure shell order expected, but specification for Cartesian shell order found.")
                                }
                            }
                        };
                        Ok::<_, anyhow::Error>(BasisShell::new(*l, shl_ord))
                    })
                    .collect::<Vec<_>>();
                Ok(BasisAtom::new(atom, &bss))
            })
            .collect::<Vec<_>>();
        Ok(BasisAngularOrder::new(&basis_atoms))
    }
}

/// A Python-exposed enumerated type to marshall basis spin constraint information between Rust and
/// Python.
#[pyclass]
#[derive(Clone)]
pub enum PySpinConstraint {
    /// Variant for restricted spin constraint. Only two spin spaces are exposed.
    Restricted,

    /// Variant for unrestricted spin constraint. Only two spin spaces arranged in decreasing-$`m`$
    /// order (*i.e.* $`(\alpha, \beta)`$) are exposed.
    Unrestricted,

    /// Variant for generalised spin constraint. Only two spin spaces arranged in decreasing-$`m`$
    /// order (*i.e.* $`(\alpha, \beta)`$) are exposed.
    Generalised,
}

impl From<PySpinConstraint> for SpinConstraint {
    fn from(pysc: PySpinConstraint) -> Self {
        match pysc {
            PySpinConstraint::Restricted => SpinConstraint::Restricted(2),
            PySpinConstraint::Unrestricted => SpinConstraint::Unrestricted(2, false),
            PySpinConstraint::Generalised => SpinConstraint::Generalised(2, false),
        }
    }
}

/// A Python-exposed structure to marshall real Slater determinant information between Rust and
/// Python.
///
/// # Constructor arguments
///
/// * `spin_constraint` - The spin constraint applied to the coefficients of the determinant.
/// Python type: `PySpinConstraint`.
/// * `complex_symmetric` - A boolean indicating if inner products involving this determinant
/// are complex-symmetric. Python type: `bool`.
/// * `coefficients` - The real coefficients for the molecular orbitals of this determinant.
/// Python type: `list[numpy.2darray[float]]`.
/// * `occupations` - The occupation patterns for the molecular orbitals. Python type:
/// `list[numpy.1darray[float]]`.
/// * `threshold` - The threshold for comparisons. Python type: `float`.
/// * `mo_energies` - The optional real molecular orbital energies. Python type:
/// `Optional[list[numpy.1darray[float]]]`.
/// * `energy` - The optional real determinantal energy. Python type: `Optional[float]`.
#[pyclass]
#[derive(Clone)]
pub struct PySlaterDeterminantReal {
    /// The spin constraint applied to the coefficients of the determinant.
    ///
    /// Python type: `PySpinConstraint`
    spin_constraint: PySpinConstraint,

    /// A boolean indicating if inner products involving this determinant are complex-symmetric.
    ///
    /// Python type: `bool`
    complex_symmetric: bool,

    /// The real coefficien`bool`ts for the molecular orbitals of this determinant.
    ///
    /// Python type: `list[numpy.2darray[float]]`
    coefficients: Vec<Array2<f64>>,

    /// The occupation patterns for the molecular orbitals.
    ///
    /// Python type: `list[numpy.1darray[float]]`
    occupations: Vec<Array1<f64>>,

    /// The threshold for comparisons.
    ///
    /// Python type: `float`
    threshold: f64,

    /// The optional real molecular orbital energies.
    ///
    /// Python type: `Optional[list[numpy.1darray[float]]]`
    mo_energies: Option<Vec<Array1<f64>>>,

    /// The optional real determinantal energy.
    ///
    /// Python type: `Optional[float]`
    energy: Option<f64>,
}

#[pymethods]
impl PySlaterDeterminantReal {
    /// Constructs a real Python-exposed Slater determinant.
    ///
    /// # Arguments
    ///
    /// * `spin_constraint` - The spin constraint applied to the coefficients of the determinant.
    /// Python type: `PySpinConstraint`.
    /// * `complex_symmetric` - A boolean indicating if inner products involving this determinant
    /// are complex-symmetric. Python type: `bool`.
    /// * `coefficients` - The real coefficients for the molecular orbitals of this determinant.
    /// Python type: `list[numpy.2darray[float]]`.
    /// * `occupations` - The occupation patterns for the molecular orbitals. Python type:
    /// `list[numpy.1darray[float]]`.
    /// * `threshold` - The threshold for comparisons. Python type: `float`.
    /// * `mo_energies` - The optional real molecular orbital energies. Python type:
    /// `Optional[list[numpy.1darray[float]]]`.
    /// * `energy` - The optional real determinantal energy. Python type: `Optional[float]`.
    #[new]
    fn new(
        spin_constraint: PySpinConstraint,
        complex_symmetric: bool,
        coefficients: Vec<&PyArray2<f64>>,
        occupations: Vec<&PyArray1<f64>>,
        threshold: f64,
        mo_energies: Option<Vec<&PyArray1<f64>>>,
        energy: Option<f64>,
    ) -> Self {
        let det = Self {
            spin_constraint,
            complex_symmetric,
            coefficients: coefficients
                .iter()
                .map(|pyarr| pyarr.to_owned_array())
                .collect::<Vec<_>>(),
            occupations: occupations
                .iter()
                .map(|pyarr| pyarr.to_owned_array())
                .collect::<Vec<_>>(),
            threshold,
            mo_energies: mo_energies.map(|energies| {
                energies
                    .iter()
                    .map(|pyarr| pyarr.to_owned_array())
                    .collect::<Vec<_>>()
            }),
            energy,
        };
        det
    }
}

impl PySlaterDeterminantReal {
    /// Extracts the information in the [`PySlaterDeterminantReal`] structure into `QSym2`'s native
    /// [`SlaterDeterminant`] structure.
    ///
    /// # Arguments
    ///
    /// * `bao` - The [`BasisAngularOrder`] for the basis set in which the Slater determinant is
    /// given.
    /// * `mol` - The molecule with which the Slater determinant is associated.
    ///
    /// # Returns
    ///
    /// The [`SlaterDeterminant`] structure with the same information.
    ///
    /// # Errors
    ///
    /// Errors if the [`SlaterDeterminant`] fails to build.
    fn to_qsym2<'b, 'a: 'b>(
        &'b self,
        bao: &'a BasisAngularOrder,
        mol: &'a Molecule,
    ) -> Result<SlaterDeterminant<f64>, anyhow::Error> {
        let det = SlaterDeterminant::<f64>::builder()
            .spin_constraint(self.spin_constraint.clone().into())
            .bao(bao)
            .complex_symmetric(self.complex_symmetric)
            .mol(mol)
            .coefficients(&self.coefficients)
            .occupations(&self.occupations)
            .mo_energies(self.mo_energies.clone())
            .energy(
                self.energy
                    .ok_or_else(|| "No determinantal energy set.".to_string()),
            )
            .threshold(self.threshold)
            .build()
            .map_err(|err| format_err!(err));
        det
    }
}

/// A Python-exposed structure to marshall complex Slater determinant information between Rust and
/// Python.
///
/// # Constructor arguments
///
/// * `spin_constraint` - The spin constraint applied to the coefficients of the determinant.
/// Python type: `PySpinConstraint`.
/// * `complex_symmetric` - A boolean indicating if inner products involving this determinant
/// are complex-symmetric. Python type: `bool`.
/// * `coefficients` - The complex coefficients for the molecular orbitals of this determinant.
/// Python type: `list[numpy.2darray[float]]`.
/// * `occupations` - The occupation patterns for the molecular orbitals. Python type:
/// `list[numpy.1darray[float]]`.
/// * `threshold` - The threshold for comparisons. Python type: `float`.
/// * `mo_energies` - The optional complex molecular orbital energies. Python type:
/// `Optional[list[numpy.1darray[complex]]]`.
/// * `energy` - The optional complex determinantal energy. Python type: `Optional[complex]`.
#[pyclass]
#[derive(Clone)]
pub struct PySlaterDeterminantComplex {
    /// The spin constraint applied to the coefficients of the determinant.
    ///
    /// Python type: `PySpinConstraint`
    spin_constraint: PySpinConstraint,

    /// A boolean indicating if inner products involving this determinant are complex-symmetric.
    ///
    /// Python type: `bool`
    complex_symmetric: bool,

    /// The complex coefficients for the molecular orbitals of this determinant.
    ///
    /// Python type: `list[numpy.2darray[complex]]`
    coefficients: Vec<Array2<C128>>,

    /// The occupation patterns for the molecular orbitals.
    ///
    /// Python type: `list[numpy.1darray[float]]`
    occupations: Vec<Array1<f64>>,

    /// The threshold for comparisons.
    ///
    /// Python type: `float`
    threshold: f64,

    /// The optional complex molecular orbital energies.
    ///
    /// Python type: `Optional[list[numpy.1darray[complex]]]`
    mo_energies: Option<Vec<Array1<C128>>>,

    /// The optional complex determinantal energy.
    ///
    /// Python type: `Optional[complex]`
    energy: Option<C128>,
}

#[pymethods]
impl PySlaterDeterminantComplex {
    /// Constructs a complex Python-exposed Slater determinant.
    ///
    /// # Arguments
    ///
    /// * `spin_constraint` - The spin constraint applied to the coefficients of the determinant.
    /// Python type: `PySpinConstraint`.
    /// * `complex_symmetric` - A boolean indicating if inner products involving this determinant
    /// are complex-symmetric. Python type: `bool`.
    /// * `coefficients` - The complex coefficients for the molecular orbitals of this determinant.
    /// Python type: `list[numpy.2darray[float]]`.
    /// * `occupations` - The occupation patterns for the molecular orbitals. Python type:
    /// `list[numpy.1darray[float]]`.
    /// * `threshold` - The threshold for comparisons. Python type: `float`.
    /// * `mo_energies` - The optional complex molecular orbital energies. Python type:
    /// `Optional[list[numpy.1darray[complex]]]`.
    /// * `energy` - The optional complex determinantal energy. Python type: `Optional[complex]`.
    #[new]
    fn new(
        spin_constraint: PySpinConstraint,
        complex_symmetric: bool,
        coefficients: Vec<&PyArray2<C128>>,
        occupations: Vec<&PyArray1<f64>>,
        threshold: f64,
        mo_energies: Option<Vec<&PyArray1<C128>>>,
        energy: Option<C128>,
    ) -> Self {
        let det = Self {
            spin_constraint,
            complex_symmetric,
            coefficients: coefficients
                .iter()
                .map(|pyarr| pyarr.to_owned_array())
                .collect::<Vec<_>>(),
            occupations: occupations
                .iter()
                .map(|pyarr| pyarr.to_owned_array())
                .collect::<Vec<_>>(),
            threshold,
            mo_energies: mo_energies.map(|energies| {
                energies
                    .iter()
                    .map(|pyarr| pyarr.to_owned_array())
                    .collect::<Vec<_>>()
            }),
            energy,
        };
        det
    }
}

impl PySlaterDeterminantComplex {
    /// Extracts the information in the [`PySlaterDeterminantComplex`] structure into `QSym2`'s native
    /// [`SlaterDeterminant`] structure.
    ///
    /// # Arguments
    ///
    /// * `bao` - The [`BasisAngularOrder`] for the basis set in which the Slater determinant is
    /// given.
    /// * `mol` - The molecule with which the Slater determinant is associated.
    ///
    /// # Returns
    ///
    /// The [`SlaterDeterminant`] structure with the same information.
    ///
    /// # Errors
    ///
    /// Errors if the [`SlaterDeterminant`] fails to build.
    fn to_qsym2<'b, 'a: 'b>(
        &'b self,
        bao: &'a BasisAngularOrder,
        mol: &'a Molecule,
    ) -> Result<SlaterDeterminant<C128>, anyhow::Error> {
        let det = SlaterDeterminant::<C128>::builder()
            .spin_constraint(self.spin_constraint.clone().into())
            .bao(bao)
            .complex_symmetric(self.complex_symmetric)
            .mol(mol)
            .coefficients(&self.coefficients)
            .occupations(&self.occupations)
            .mo_energies(self.mo_energies.clone())
            .energy(
                self.energy
                    .ok_or_else(|| "No determinantal energy set.".to_string()),
            )
            .threshold(self.threshold)
            .build()
            .map_err(|err| format_err!(err));
        det
    }
}

/// A Python-exposed enumerated type to handle the union type
/// `PySlaterDeterminantReal | PySlaterDeterminantComplex` in Python.
#[derive(FromPyObject)]
pub enum PySlaterDeterminant {
    /// Variant for real Python-exposed Slater determinant.
    Real(PySlaterDeterminantReal),

    /// Variant for complex Python-exposed Slater determinant.
    Complex(PySlaterDeterminantComplex),
}

/// A Python-exposed enumerated type to handle the union type of numpy float arrays and numpy
/// complex arrays in Python.
#[derive(FromPyObject)]
pub enum PySAO<'a> {
    Real(&'a PyArray2<f64>),
    Complex(&'a PyArray2<C128>),
}

/// A Python-exposed function to perform representation symmetry analysis for real and complex
/// Slater determinants and log the result via the `qsym2-output` logger at the `INFO` level.
///
/// If `symmetry_transformation_kind` includes spin transformation, the provided determinant will
/// be augmented to generalised spin constraint automatically.
///
/// # Arguments
///
/// * `inp_sym` - A path to the [`QSym2FileType::Sym`] file containing the symmetry-group detection
/// result for the system. This will be used to construct abstract groups and character tables for
/// representation analysis. Python type: `str`.
/// * `pydet` - A Python-exposed Slater determinant whose coefficients are of type `float64` or
/// `complex128`. Python type: `PySlaterDeterminantReal | PySlaterDeterminantComplex`
/// * `sao_spatial` - The atomic-orbital overlap matrix whose elements are of type `float64` or
/// `complex128`. Python type: `numpy.2darray[float] | numpy.2darray[complex]`.
/// * `integrality_threshold` - The threshold for verifying if subspace multiplicities are
/// integral. Python type: `float`.
/// * `linear_independence_threshold` - The threshold for determining the linear independence
/// subspace via the non-zero eigenvalues of the orbit overlap matrix. Python type: `float`.
/// * `use_magnetic_group` - A boolean indicating if any magnetic group present should be used for
/// representation analysis. Otherwise, the unitary group will be used. Python type: `bool`.
/// * `use_double_group` - A boolean indicating if the double group of the prevailing symmetry
/// group is to be used for representation analysis instead. Python type: `bool`.
/// * `use_corepresentation` - A boolean indicating if corepresentations of magnetic groups are to
/// be used for representation analysis instead of unitary representations. Python type: `bool`.
/// * `symmetry_transformation_kind` - An enumerated type indicating the type of symmetry
/// transformations to be performed on the origin determinant to generate the orbit. If this
/// contains spin transformation, the determinant will be augmented to generalised spin constraint
/// automatically. Python type: `SymmetryTransformationKind`.
/// * `analyse_mo_symmetries` - A boolean indicating if the symmetries of individual molecular
/// orbitals are to be analysed. Python type: `bool`.
/// * `write_overlap_eigenvalues` - A boolean indicating if the eigenvalues of the determinant
/// orbit overlap matrix are to be written to the output. Python type: `bool`.
/// * `write_character_table` - A boolean indicating if the character table of the prevailing
/// symmetry group is to be printed out. Python type: `bool`.
/// * `infinite_order_to_finite` - The finite order with which infinite-order generators are to be
/// interpreted to form a finite subgroup of the prevailing infinite group. This finite subgroup
/// will be used for the symmetrisation. Python type: `Optional[int]`.
/// * `angular_function_integrality_threshold` - The threshold for verifying if subspace
/// multiplicities are integral for the symmetry analysis of angular functions. Python type:
/// `float`.
/// * `angular_function_linear_independence_threshold` - The threshold for determining the linear
/// independence subspace via the non-zero eigenvalues of the orbit overlap matrix for the symmetry
/// analysis of angular functions. Python type: `float`.
/// * `angular_function_max_angular_momentum` - The maximum angular momentum order to be used in
/// angular function symmetry analysis. Python type: `int`.
#[pyfunction]
#[pyo3(signature = (inp_sym, pydet, pybao, sao_spatial, integrality_threshold, linear_independence_threshold, use_magnetic_group, use_double_group, use_corepresentation, symmetry_transformation_kind, analyse_mo_symmetries=true, write_overlap_eigenvalues=true, write_character_table=true, infinite_order_to_finite=None, angular_function_integrality_threshold=1e-7, angular_function_linear_independence_threshold=1e-7, angular_function_max_angular_momentum=2))]
pub fn rep_analyse_slater_determinant(
    inp_sym: String,
    pydet: PySlaterDeterminant,
    pybao: &PyBasisAngularOrder,
    sao_spatial: PySAO,
    integrality_threshold: f64,
    linear_independence_threshold: f64,
    use_magnetic_group: bool,
    use_double_group: bool,
    use_corepresentation: bool,
    symmetry_transformation_kind: SymmetryTransformationKind,
    analyse_mo_symmetries: bool,
    write_overlap_eigenvalues: bool,
    write_character_table: bool,
    infinite_order_to_finite: Option<u32>,
    angular_function_integrality_threshold: f64,
    angular_function_linear_independence_threshold: f64,
    angular_function_max_angular_momentum: u32,
) -> PyResult<()> {
    let pd_res: SymmetryGroupDetectionResult = read_qsym2_binary(&inp_sym, QSym2FileType::Sym)
        .map_err(|err| PyIOError::new_err(err.to_string()))?;
    let mol = &pd_res.pre_symmetry.recentred_molecule;
    let bao = pybao
        .to_qsym2(mol)
        .map_err(|err| PyRuntimeError::new_err(err.to_string()))?;
    let augment_to_generalised = matches!(
        symmetry_transformation_kind,
        SymmetryTransformationKind::Spin | SymmetryTransformationKind::SpinSpatial
    );
    let afa_params = AngularFunctionRepAnalysisParams::builder()
        .integrality_threshold(angular_function_integrality_threshold)
        .linear_independence_threshold(angular_function_linear_independence_threshold)
        .max_angular_momentum(angular_function_max_angular_momentum)
        .build()
        .map_err(|err| PyRuntimeError::new_err(err.to_string()))?;
    match (&pydet, &sao_spatial) {
        (PySlaterDeterminant::Real(pydet_r), PySAO::Real(pysao_r)) => {
            let sao_spatial = pysao_r.to_owned_array();
            let det_r = if augment_to_generalised {
                pydet_r
                    .to_qsym2(&bao, mol)
                    .map_err(|err| PyRuntimeError::new_err(err.to_string()))?
                    .to_generalised()
            } else {
                pydet_r
                    .to_qsym2(&bao, mol)
                    .map_err(|err| PyRuntimeError::new_err(err.to_string()))?
            };
            let sda_params = SlaterDeterminantRepAnalysisParams::<f64>::builder()
                .integrality_threshold(integrality_threshold)
                .linear_independence_threshold(linear_independence_threshold)
                .use_magnetic_group(use_magnetic_group)
                .use_double_group(use_double_group)
                .symmetry_transformation_kind(symmetry_transformation_kind)
                .analyse_mo_symmetries(analyse_mo_symmetries)
                .write_overlap_eigenvalues(write_overlap_eigenvalues)
                .write_character_table(if write_character_table {
                    Some(CharacterTableDisplay::Symbolic)
                } else {
                    None
                })
                .infinite_order_to_finite(infinite_order_to_finite)
                .build()
                .map_err(|err| PyRuntimeError::new_err(err.to_string()))?;
            if use_magnetic_group && use_corepresentation {
                let mut sda_driver = SlaterDeterminantRepAnalysisDriver::<
                    MagneticRepresentedSymmetryGroup,
                    f64,
                >::builder()
                .parameters(&sda_params)
                .angular_function_parameters(&afa_params)
                .determinant(&det_r)
                .sao_spatial(&sao_spatial)
                .symmetry_group(&pd_res)
                .build()
                .map_err(|err| PyRuntimeError::new_err(err.to_string()))?;
                sda_driver
                    .run()
                    .map_err(|err| PyRuntimeError::new_err(err.to_string()))?
            } else {
                let mut sda_driver = SlaterDeterminantRepAnalysisDriver::<
                    UnitaryRepresentedSymmetryGroup,
                    f64,
                >::builder()
                .parameters(&sda_params)
                .angular_function_parameters(&afa_params)
                .determinant(&det_r)
                .sao_spatial(&sao_spatial)
                .symmetry_group(&pd_res)
                .build()
                .map_err(|err| PyRuntimeError::new_err(err.to_string()))?;
                sda_driver
                    .run()
                    .map_err(|err| PyRuntimeError::new_err(err.to_string()))?
            };
        }
        (PySlaterDeterminant::Real(pydet_r), PySAO::Complex(pysao_c)) => {
            let det_r = if augment_to_generalised {
                pydet_r
                    .to_qsym2(&bao, mol)
                    .map_err(|err| PyRuntimeError::new_err(err.to_string()))?
                    .to_generalised()
            } else {
                pydet_r
                    .to_qsym2(&bao, mol)
                    .map_err(|err| PyRuntimeError::new_err(err.to_string()))?
            };
            let det_c: SlaterDeterminant<C128> = det_r.into();
            let sao_spatial_c = pysao_c.to_owned_array();
<<<<<<< HEAD
            let sda_params = SlaterDeterminantRepAnalysisParams::<f64>::builder()
=======
            let sda_params = SlaterDeterminantRepAnalysisParams::<C128>::builder()
>>>>>>> 295f78c9
                .integrality_threshold(integrality_threshold)
                .linear_independence_threshold(linear_independence_threshold)
                .use_magnetic_group(use_magnetic_group)
                .use_double_group(use_double_group)
                .symmetry_transformation_kind(symmetry_transformation_kind)
                .analyse_mo_symmetries(analyse_mo_symmetries)
                .write_overlap_eigenvalues(write_overlap_eigenvalues)
                .write_character_table(if write_character_table {
                    Some(CharacterTableDisplay::Symbolic)
                } else {
                    None
                })
                .infinite_order_to_finite(infinite_order_to_finite)
                .build()
                .map_err(|err| PyRuntimeError::new_err(err.to_string()))?;
            if use_magnetic_group && use_corepresentation {
                let mut sda_driver = SlaterDeterminantRepAnalysisDriver::<
                    MagneticRepresentedSymmetryGroup,
                    C128,
                >::builder()
                .parameters(&sda_params)
                .angular_function_parameters(&afa_params)
                .determinant(&det_c)
                .sao_spatial(&sao_spatial_c)
                .symmetry_group(&pd_res)
                .build()
                .map_err(|err| PyRuntimeError::new_err(err.to_string()))?;
                sda_driver
                    .run()
                    .map_err(|err| PyRuntimeError::new_err(err.to_string()))?
            } else {
                let mut sda_driver = SlaterDeterminantRepAnalysisDriver::<
                    UnitaryRepresentedSymmetryGroup,
                    C128,
                >::builder()
                .parameters(&sda_params)
                .angular_function_parameters(&afa_params)
                .determinant(&det_c)
                .sao_spatial(&sao_spatial_c)
                .symmetry_group(&pd_res)
                .build()
                .map_err(|err| PyRuntimeError::new_err(err.to_string()))?;
                sda_driver
                    .run()
                    .map_err(|err| PyRuntimeError::new_err(err.to_string()))?
            };
        }
        (PySlaterDeterminant::Complex(pydet_c), _) => {
            let det_c = if augment_to_generalised {
                pydet_c
                    .to_qsym2(&bao, mol)
                    .map_err(|err| PyRuntimeError::new_err(err.to_string()))?
                    .to_generalised()
            } else {
                pydet_c
                    .to_qsym2(&bao, mol)
                    .map_err(|err| PyRuntimeError::new_err(err.to_string()))?
            };
            let sao_spatial_c = match sao_spatial {
                PySAO::Real(pysao_r) => pysao_r.to_owned_array().mapv(Complex::from),
                PySAO::Complex(pysao_c) => pysao_c.to_owned_array(),
            };
            let sda_params = SlaterDeterminantRepAnalysisParams::<f64>::builder()
                .integrality_threshold(integrality_threshold)
                .linear_independence_threshold(linear_independence_threshold)
                .use_magnetic_group(use_magnetic_group)
                .use_double_group(use_double_group)
                .symmetry_transformation_kind(symmetry_transformation_kind)
                .analyse_mo_symmetries(analyse_mo_symmetries)
                .write_overlap_eigenvalues(write_overlap_eigenvalues)
                .write_character_table(if write_character_table {
                    Some(CharacterTableDisplay::Symbolic)
                } else {
                    None
                })
                .infinite_order_to_finite(infinite_order_to_finite)
                .build()
                .map_err(|err| PyRuntimeError::new_err(err.to_string()))?;
            if use_magnetic_group && use_corepresentation {
                let mut sda_driver = SlaterDeterminantRepAnalysisDriver::<
                    MagneticRepresentedSymmetryGroup,
                    C128,
                >::builder()
                .parameters(&sda_params)
                .angular_function_parameters(&afa_params)
                .determinant(&det_c)
                .sao_spatial(&sao_spatial_c)
                .symmetry_group(&pd_res)
                .build()
                .map_err(|err| PyRuntimeError::new_err(err.to_string()))?;
                sda_driver
                    .run()
                    .map_err(|err| PyRuntimeError::new_err(err.to_string()))?
            } else {
                let mut sda_driver = SlaterDeterminantRepAnalysisDriver::<
                    UnitaryRepresentedSymmetryGroup,
                    C128,
                >::builder()
                .parameters(&sda_params)
                .angular_function_parameters(&afa_params)
                .determinant(&det_c)
                .sao_spatial(&sao_spatial_c)
                .symmetry_group(&pd_res)
                .build()
                .map_err(|err| PyRuntimeError::new_err(err.to_string()))?;
                sda_driver
                    .run()
                    .map_err(|err| PyRuntimeError::new_err(err.to_string()))?
            };
        }
    }
    Ok(())
}<|MERGE_RESOLUTION|>--- conflicted
+++ resolved
@@ -691,11 +691,7 @@
             };
             let det_c: SlaterDeterminant<C128> = det_r.into();
             let sao_spatial_c = pysao_c.to_owned_array();
-<<<<<<< HEAD
             let sda_params = SlaterDeterminantRepAnalysisParams::<f64>::builder()
-=======
-            let sda_params = SlaterDeterminantRepAnalysisParams::<C128>::builder()
->>>>>>> 295f78c9
                 .integrality_threshold(integrality_threshold)
                 .linear_independence_threshold(linear_independence_threshold)
                 .use_magnetic_group(use_magnetic_group)
