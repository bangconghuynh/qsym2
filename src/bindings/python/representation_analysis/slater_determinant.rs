//! Python bindings for QSym² symmetry analysis of Slater determinants.

use std::fmt;
use std::path::PathBuf;

use anyhow::format_err;
use ndarray::{Array1, Array2};
use num_complex::Complex;
use numpy::{PyArray1, PyArray2, PyArrayMethods, ToPyArray};
use pyo3::exceptions::{PyIOError, PyRuntimeError};
use pyo3::prelude::*;

use crate::analysis::EigenvalueComparisonMode;
use crate::angmom::spinor_rotation_3d::{SpinConstraint, SpinOrbitCoupled, StructureConstraint};
use crate::auxiliary::molecule::Molecule;
use crate::basis::ao::BasisAngularOrder;
use crate::bindings::python::integrals::{PyBasisAngularOrder, PyStructureConstraint};
use crate::bindings::python::representation_analysis::{PyArray2RC, PyArray4RC};
use crate::drivers::representation_analysis::angular_function::AngularFunctionRepAnalysisParams;
use crate::drivers::representation_analysis::slater_determinant::{
    SlaterDeterminantRepAnalysisDriver, SlaterDeterminantRepAnalysisParams,
};
use crate::drivers::representation_analysis::{
    CharacterTableDisplay, MagneticSymmetryAnalysisKind,
};
use crate::drivers::symmetry_group_detection::SymmetryGroupDetectionResult;
use crate::drivers::QSym2Driver;
use crate::group::GroupProperties;
use crate::io::format::qsym2_output;
use crate::io::{read_qsym2_binary, QSym2FileType};
use crate::symmetry::symmetry_group::{
    MagneticRepresentedSymmetryGroup, UnitaryRepresentedSymmetryGroup,
};
use crate::symmetry::symmetry_transformation::SymmetryTransformationKind;
use crate::target::determinant::SlaterDeterminant;

type C128 = Complex<f64>;

// ==================
// Struct definitions
// ==================

// ------------------
// Slater determinant
// ------------------

// ~~~~
// Real
// ~~~~

/// Python-exposed structure to marshall real Slater determinant information between Rust and
/// Python.
///
/// # Constructor arguments
///
/// * `structure_constraint` - The structure constraint applied to the coefficients of the determinant.
/// Python type: `PySpinConstraint | PySpinOrbitCoupled`.
/// * `complex_symmetric` - A boolean indicating if inner products involving this determinant
/// are complex-symmetric. Python type: `bool`.
/// * `coefficients` - The real coefficients for the molecular orbitals of this determinant.
/// Python type: `list[numpy.2darray[float]]`.
/// * `occupations` - The occupation patterns for the molecular orbitals. Python type:
/// `list[numpy.1darray[float]]`.
/// * `threshold` - The threshold for comparisons. Python type: `float`.
/// * `mo_energies` - The optional real molecular orbital energies. Python type:
/// `Optional[list[numpy.1darray[float]]]`.
/// * `energy` - The optional real determinantal energy. Python type: `Optional[float]`.
#[pyclass]
#[derive(Clone)]
pub struct PySlaterDeterminantReal {
    /// The structure constraint applied to the coefficients of the determinant.
    ///
    /// Python type: `PySpinConstraint | PySpinOrbitCoupled`.
    structure_constraint: PyStructureConstraint,

    /// A boolean indicating if inner products involving this determinant are complex-symmetric.
    ///
    /// Python type: `bool`.
    #[pyo3(get)]
    complex_symmetric: bool,

    /// The real coefficients for the molecular orbitals of this determinant.
    ///
    /// Python type: `list[numpy.2darray[float]]`.
    coefficients: Vec<Array2<f64>>,

    /// The occupation patterns for the molecular orbitals.
    ///
    /// Python type: `list[numpy.1darray[float]]`.
    occupations: Vec<Array1<f64>>,

    /// The threshold for comparisons.
    ///
    /// Python type: `float`.
    #[pyo3(get)]
    threshold: f64,

    /// The optional real molecular orbital energies.
    ///
    /// Python type: `Optional[list[numpy.1darray[float]]]`.
    mo_energies: Option<Vec<Array1<f64>>>,

    /// The optional real determinantal energy.
    ///
    /// Python type: `Optional[float]`.
    #[pyo3(get)]
    energy: Option<f64>,
}

#[pymethods]
impl PySlaterDeterminantReal {
    /// Constructs a real Python-exposed Slater determinant.
    ///
    /// # Arguments
    ///
    /// * `structure_constraint` - The structure constraint applied to the coefficients of the determinant.
    /// Python type: `PySpinConstraint | PySpinOrbitCoupled`.
    /// * `complex_symmetric` - A boolean indicating if inner products involving this determinant
    /// are complex-symmetric. Python type: `bool`.
    /// * `coefficients` - The real coefficients for the molecular orbitals of this determinant.
    /// Python type: `list[numpy.2darray[float]]`.
    /// * `occupations` - The occupation patterns for the molecular orbitals. Python type:
    /// `list[numpy.1darray[float]]`.
    /// * `threshold` - The threshold for comparisons. Python type: `float`.
    /// * `mo_energies` - The optional real molecular orbital energies. Python type:
    /// `Optional[list[numpy.1darray[float]]]`.
    /// * `energy` - The optional real determinantal energy. Python type: `Optional[float]`.
    #[new]
    #[pyo3(signature = (structure_constraint, complex_symmetric, coefficients, occupations, threshold, mo_energies=None, energy=None))]
    pub fn new(
        structure_constraint: PyStructureConstraint,
        complex_symmetric: bool,
        coefficients: Vec<Bound<'_, PyArray2<f64>>>,
        occupations: Vec<Bound<'_, PyArray1<f64>>>,
        threshold: f64,
        mo_energies: Option<Vec<Bound<'_, PyArray1<f64>>>>,
        energy: Option<f64>,
    ) -> Self {
        let det = Self {
            structure_constraint,
            complex_symmetric,
            coefficients: coefficients
                .iter()
                .map(|pyarr| pyarr.to_owned_array())
                .collect::<Vec<_>>(),
            occupations: occupations
                .iter()
                .map(|pyarr| pyarr.to_owned_array())
                .collect::<Vec<_>>(),
            threshold,
            mo_energies: mo_energies.map(|energies| {
                energies
                    .iter()
                    .map(|pyarr| pyarr.to_owned_array())
                    .collect::<Vec<_>>()
            }),
            energy,
        };
        det
    }

    pub fn complex_symmetric<'py>(&self, _py: Python<'py>) -> PyResult<bool> {
        Ok(self.complex_symmetric)
    }

    #[getter]
    pub fn occupations<'py>(&self, py: Python<'py>) -> PyResult<Vec<Bound<'py, PyArray1<f64>>>> {
        Ok(self
            .occupations
            .iter()
            .map(|occ| occ.to_pyarray(py))
            .collect::<Vec<_>>())
    }

    #[getter]
    pub fn coefficients<'py>(&self, py: Python<'py>) -> PyResult<Vec<Bound<'py, PyArray2<f64>>>> {
        Ok(self
            .coefficients
            .iter()
            .map(|occ| occ.to_pyarray(py))
            .collect::<Vec<_>>())
    }
}

impl PySlaterDeterminantReal {
    /// Extracts the information in the [`PySlaterDeterminantReal`] structure into `QSym2`'s native
    /// [`SlaterDeterminant`] structure.
    ///
    /// # Arguments
    ///
    /// * `bao` - The [`BasisAngularOrder`] for the basis set in which the Slater determinant is
    /// given.
    /// * `mol` - The molecule with which the Slater determinant is associated.
    ///
    /// # Returns
    ///
    /// The [`SlaterDeterminant`] structure with the same information.
    ///
    /// # Errors
    ///
    /// Errors if the [`SlaterDeterminant`] fails to build.
    pub fn to_qsym2<'b, 'a: 'b, SC>(
        &'b self,
        bao: &'a BasisAngularOrder,
        mol: &'a Molecule,
    ) -> Result<SlaterDeterminant<'b, f64, SC>, anyhow::Error>
    where
        SC: StructureConstraint
            + Clone
            + fmt::Display
            + TryFrom<PyStructureConstraint, Error = anyhow::Error>,
    {
        let det = SlaterDeterminant::<f64, SC>::builder()
            .structure_constraint(self.structure_constraint.clone().try_into()?)
            .bao(bao)
            .complex_symmetric(self.complex_symmetric)
            .mol(mol)
            .coefficients(&self.coefficients)
            .occupations(&self.occupations)
            .mo_energies(self.mo_energies.clone())
            .energy(
                self.energy
                    .ok_or_else(|| "No determinantal energy set.".to_string()),
            )
            .threshold(self.threshold)
            .build()
            .map_err(|err| format_err!(err));
        det
    }

<<<<<<< HEAD
    pub fn structure_constraint<'py>(&self) -> &PyStructureConstraint {
=======
    pub fn structure_constraint(&self) -> &PyStructureConstraint {
>>>>>>> 393d7ca2
        &self.structure_constraint
    }
}

// ~~~~~~~
// Complex
// ~~~~~~~

/// Python-exposed structure to marshall complex Slater determinant information between Rust and
/// Python.
///
/// # Constructor arguments
///
/// * `structure_constraint` - The spin constraint applied to the coefficients of the determinant.
/// Python type: `PySpinConstraint | PySpinOrbitCoupled`.
/// * `complex_symmetric` - A boolean indicating if inner products involving this determinant
/// are complex-symmetric. Python type: `bool`.
/// * `coefficients` - The complex coefficients for the molecular orbitals of this determinant.
/// Python type: `list[numpy.2darray[float]]`.
/// * `occupations` - The occupation patterns for the molecular orbitals. Python type:
/// `list[numpy.1darray[float]]`.
/// * `threshold` - The threshold for comparisons. Python type: `float`.
/// * `mo_energies` - The optional complex molecular orbital energies. Python type:
/// `Optional[list[numpy.1darray[complex]]]`.
/// * `energy` - The optional complex determinantal energy. Python type: `Optional[complex]`.
#[pyclass]
#[derive(Clone)]
pub struct PySlaterDeterminantComplex {
    /// The structure constraint applied to the coefficients of the determinant.
    ///
    /// Python type: `PySpinConstraint | PySpinOrbitCoupled`.
    structure_constraint: PyStructureConstraint,

    /// A boolean indicating if inner products involving this determinant are complex-symmetric.
    ///
    /// Python type: `bool`.
    #[pyo3(get)]
    complex_symmetric: bool,

    /// The complex coefficients for the molecular orbitals of this determinant.
    ///
    /// Python type: `list[numpy.2darray[complex]]`.
    coefficients: Vec<Array2<C128>>,

    /// The occupation patterns for the molecular orbitals.
    ///
    /// Python type: `list[numpy.1darray[float]]`.
    occupations: Vec<Array1<f64>>,

    /// The threshold for comparisons.
    ///
    /// Python type: `float`.
    #[pyo3(get)]
    threshold: f64,

    /// The optional complex molecular orbital energies.
    ///
    /// Python type: `Optional[list[numpy.1darray[complex]]]`.
    mo_energies: Option<Vec<Array1<C128>>>,

    /// The optional complex determinantal energy.
    ///
    /// Python type: `Optional[complex]`.
    #[pyo3(get)]
    energy: Option<C128>,
}

#[pymethods]
impl PySlaterDeterminantComplex {
    /// Constructs a complex Python-exposed Slater determinant.
    ///
    /// # Arguments
    ///
    /// * `structure_constraint` - The structure constraint applied to the coefficients of the
    /// determinant. Python type: `PySpinConstraint | PySpinOrbitCoupled`.
    /// * `complex_symmetric` - A boolean indicating if inner products involving this determinant
    /// are complex-symmetric. Python type: `bool`.
    /// * `coefficients` - The complex coefficients for the molecular orbitals of this determinant.
    /// Python type: `list[numpy.2darray[complex]]`.
    /// * `occupations` - The occupation patterns for the molecular orbitals. Python type:
    /// `list[numpy.1darray[float]]`.
    /// * `threshold` - The threshold for comparisons. Python type: `float`.
    /// * `mo_energies` - The optional complex molecular orbital energies. Python type:
    /// `Optional[list[numpy.1darray[complex]]]`.
    /// * `energy` - The optional complex determinantal energy. Python type: `Optional[complex]`.
    #[new]
    #[pyo3(signature = (structure_constraint, complex_symmetric, coefficients, occupations, threshold, mo_energies=None, energy=None))]
    pub fn new(
        structure_constraint: PyStructureConstraint,
        complex_symmetric: bool,
        coefficients: Vec<Bound<'_, PyArray2<C128>>>,
        occupations: Vec<Bound<'_, PyArray1<f64>>>,
        threshold: f64,
        mo_energies: Option<Vec<Bound<'_, PyArray1<C128>>>>,
        energy: Option<C128>,
    ) -> Self {
        let det = Self {
            structure_constraint,
            complex_symmetric,
            coefficients: coefficients
                .iter()
                .map(|pyarr| pyarr.to_owned_array())
                .collect::<Vec<_>>(),
            occupations: occupations
                .iter()
                .map(|pyarr| pyarr.to_owned_array())
                .collect::<Vec<_>>(),
            threshold,
            mo_energies: mo_energies.map(|energies| {
                energies
                    .iter()
                    .map(|pyarr| pyarr.to_owned_array())
                    .collect::<Vec<_>>()
            }),
            energy,
        };
        det
    }

    pub fn complex_symmetric<'py>(&self, _py: Python<'py>) -> PyResult<bool> {
        Ok(self.complex_symmetric)
    }

    #[getter]
    pub fn occupations<'py>(&self, py: Python<'py>) -> PyResult<Vec<Bound<'py, PyArray1<f64>>>> {
        Ok(self
            .occupations
            .iter()
            .map(|occ| occ.to_pyarray(py))
            .collect::<Vec<_>>())
    }

    #[getter]
    pub fn coefficients<'py>(&self, py: Python<'py>) -> PyResult<Vec<Bound<'py, PyArray2<C128>>>> {
        Ok(self
            .coefficients
            .iter()
            .map(|occ| occ.to_pyarray(py))
            .collect::<Vec<_>>())
    }
}

impl PySlaterDeterminantComplex {
    /// Extracts the information in the [`PySlaterDeterminantComplex`] structure into `QSym2`'s native
    /// [`SlaterDeterminant`] structure.
    ///
    /// # Arguments
    ///
    /// * `bao` - The [`BasisAngularOrder`] for the basis set in which the Slater determinant is
    /// given.
    /// * `mol` - The molecule with which the Slater determinant is associated.
    ///
    /// # Returns
    ///
    /// The [`SlaterDeterminant`] structure with the same information.
    ///
    /// # Errors
    ///
    /// Errors if the [`SlaterDeterminant`] fails to build.
    pub fn to_qsym2<'b, 'a: 'b, SC>(
        &'b self,
        bao: &'a BasisAngularOrder,
        mol: &'a Molecule,
    ) -> Result<SlaterDeterminant<'b, C128, SC>, anyhow::Error>
    where
        SC: StructureConstraint
            + Clone
            + fmt::Display
            + TryFrom<PyStructureConstraint, Error = anyhow::Error>,
    {
        let det = SlaterDeterminant::<C128, SC>::builder()
            .structure_constraint(self.structure_constraint.clone().try_into()?)
            .bao(bao)
            .complex_symmetric(self.complex_symmetric)
            .mol(mol)
            .coefficients(&self.coefficients)
            .occupations(&self.occupations)
            .mo_energies(self.mo_energies.clone())
            .energy(
                self.energy
                    .ok_or_else(|| "No determinantal energy set.".to_string()),
            )
            .threshold(self.threshold)
            .build()
            .map_err(|err| format_err!(err));
        det
    }

<<<<<<< HEAD
    pub fn structure_constraint<'py>(&self) -> &PyStructureConstraint {
=======
    pub fn structure_constraint(&self) -> &PyStructureConstraint {
>>>>>>> 393d7ca2
        &self.structure_constraint
    }
}

// --------------------------------------------
// Slater determinant symmetry analysis results
// --------------------------------------------

/// Python-exposed structure storing the results of Slater determinant representation analysis.
#[pyclass]
#[derive(Clone)]
pub struct PySlaterDeterminantRepAnalysisResult {
    /// The group used for the representation analysis.
    #[pyo3(get)]
    group: String,

    /// The deduced overall symmetry of the determinant.
    #[pyo3(get)]
    determinant_symmetry: Option<String>,

    /// The deduced symmetries of the molecular orbitals constituting the determinant, if required.
    #[pyo3(get)]
    mo_symmetries: Option<Vec<Vec<Option<String>>>>,

    /// The deduced symmetries of the various densities constructible from the determinant, if
    /// required. In each tuple, the first element gives a description of the density corresponding
    /// to the symmetry result.
    #[pyo3(get)]
    determinant_density_symmetries: Option<Vec<(String, Option<String>)>>,

    /// The deduced symmetries of the total densities of the molecular orbitals constituting the
    /// determinant, if required.
    #[pyo3(get)]
    mo_density_symmetries: Option<Vec<Vec<Option<String>>>>,
}

// ================
// Enum definitions
// ================

/// Python-exposed enumerated type to handle the union type
/// `PySlaterDeterminantReal | PySlaterDeterminantComplex` in Python.
#[derive(FromPyObject)]
pub enum PySlaterDeterminant {
    /// Variant for real Python-exposed Slater determinant.
    Real(PySlaterDeterminantReal),

    /// Variant for complex Python-exposed Slater determinant.
    Complex(PySlaterDeterminantComplex),
}

// =====================
// Functions definitions
// =====================

/// Python-exposed function to perform representation symmetry analysis for real and complex
/// Slater determinants and log the result via the `qsym2-output` logger at the `INFO` level.
///
/// If `symmetry_transformation_kind` includes spin transformation, the provided determinant will
/// be augmented to generalised spin constraint automatically.
///
/// # Arguments
///
/// * `inp_sym` - A path to the [`QSym2FileType::Sym`] file containing the symmetry-group detection
/// result for the system. This will be used to construct abstract groups and character tables for
/// representation analysis. Python type: `str`.
/// * `pydet` - A Python-exposed Slater determinant whose coefficients are of type `float64` or
/// `complex128`. Python type: `PySlaterDeterminantReal | PySlaterDeterminantComplex`.
/// * `pybao` - A Python-exposed Python-exposed structure containing basis angular order information.
/// Python type: `PyBasisAngularOrder`.
/// * `integrality_threshold` - The threshold for verifying if subspace multiplicities are
/// integral. Python type: `float`.
/// * `linear_independence_threshold` - The threshold for determining the linear independence
/// subspace via the non-zero eigenvalues of the orbit overlap matrix. Python type: `float`.
/// * `use_magnetic_group` - An option indicating if the magnetic group is to be used for symmetry
/// analysis, and if so, whether unitary representations or unitary-antiunitary corepresentations
/// should be used. Python type: `None | MagneticSymmetryAnalysisKind`.
/// * `use_double_group` - A boolean indicating if the double group of the prevailing symmetry
/// group is to be used for representation analysis instead. Python type: `bool`.
/// * `use_cayley_table` - A boolean indicating if the Cayley table for the group, if available,
/// should be used to speed up the calculation of orbit overlap matrices. Python type: `bool`.
/// * `symmetry_transformation_kind` - An enumerated type indicating the type of symmetry
/// transformations to be performed on the origin determinant to generate the orbit. If this
/// contains spin transformation, the determinant will be augmented to generalised spin constraint
/// automatically. Python type: `SymmetryTransformationKind`.
/// * `eigenvalue_comparison_mode` - An enumerated type indicating the mode of comparison of orbit
/// overlap eigenvalues with the specified `linear_independence_threshold`.
/// Python type: `EigenvalueComparisonMode`.
/// * `sao` - The atomic-orbital overlap matrix whose elements are of type `float64` or
/// `complex128`. Python type: `numpy.2darray[float] | numpy.2darray[complex]`.
/// * `sao_h` - The optional complex-symmetric atomic-orbital overlap matrix whose elements
/// are of type `float64` or `complex128`. This is required if antiunitary symmetry operations are
/// involved. Python type: `None | numpy.2darray[float] | numpy.2darray[complex]`.
/// * `sao_spatial_4c` - The optional atomic-orbital four-centre overlap matrix whose elements are
/// of type `float64` or `complex128`.
/// Python type: `numpy.2darray[float] | numpy.2darray[complex] | None`.
/// * `sao_spatial_4c_h` - The optional complex-symmetric atomic-orbital four-centre overlap matrix
/// whose elements are of type `float64` or `complex128`. This is required if antiunitary symmetry
/// operations are involved. Python type: `numpy.2darray[float] | numpy.2darray[complex] | None`.
/// * `analyse_mo_symmetries` - A boolean indicating if the symmetries of individual molecular
/// orbitals are to be analysed. Python type: `bool`.
/// * `analyse_mo_symmetry_projections` - A boolean indicating if the symmetry projections of
/// individual molecular orbitals are to be analysed. Python type: `bool`.
/// * `analyse_mo_mirror_parities` - A boolean indicating if the mirror parities of individual
/// molecular orbitals are to be printed. Python type: `bool`.
/// * `analyse_density_symmetries` - A boolean indicating if the symmetries of densities are to be
/// analysed. Python type: `bool`.
/// * `write_overlap_eigenvalues` - A boolean indicating if the eigenvalues of the determinant
/// orbit overlap matrix are to be written to the output. Python type: `bool`.
/// * `write_character_table` - A boolean indicating if the character table of the prevailing
/// symmetry group is to be printed out. Python type: `bool`.
/// * `infinite_order_to_finite` - The finite order with which infinite-order generators are to be
/// interpreted to form a finite subgroup of the prevailing infinite group. This finite subgroup
/// will be used for symmetry analysis. Python type: `Optional[int]`.
/// * `angular_function_integrality_threshold` - The threshold for verifying if subspace
/// multiplicities are integral for the symmetry analysis of angular functions. Python type:
/// `float`.
/// * `angular_function_linear_independence_threshold` - The threshold for determining the linear
/// independence subspace via the non-zero eigenvalues of the orbit overlap matrix for the symmetry
/// analysis of angular functions. Python type: `float`.
/// * `angular_function_max_angular_momentum` - The maximum angular momentum order to be used in
/// angular function symmetry analysis. Python type: `int`.
///
/// # Returns
///
/// A Python-exposed [`PySlaterDeterminantRepAnalysisResult`] structure containing the results of the
/// representation analysis. Python type: `PySlaterDeterminantRepAnalysisResult`.
#[pyfunction]
#[pyo3(signature = (
    inp_sym,
    pydet,
    pybao,
    integrality_threshold,
    linear_independence_threshold,
    use_magnetic_group,
    use_double_group,
    use_cayley_table,
    symmetry_transformation_kind,
    eigenvalue_comparison_mode,
    sao,
    sao_h=None,
    sao_spatial_4c=None,
    sao_spatial_4c_h=None,
    analyse_mo_symmetries=true,
    analyse_mo_symmetry_projections=true,
    analyse_mo_mirror_parities=false,
    analyse_density_symmetries=false,
    write_overlap_eigenvalues=true,
    write_character_table=true,
    infinite_order_to_finite=None,
    angular_function_integrality_threshold=1e-7,
    angular_function_linear_independence_threshold=1e-7,
    angular_function_max_angular_momentum=2
))]
pub fn rep_analyse_slater_determinant(
    py: Python<'_>,
    inp_sym: PathBuf,
    pydet: PySlaterDeterminant,
    pybao: &PyBasisAngularOrder,
    integrality_threshold: f64,
    linear_independence_threshold: f64,
    use_magnetic_group: Option<MagneticSymmetryAnalysisKind>,
    use_double_group: bool,
    use_cayley_table: bool,
    symmetry_transformation_kind: SymmetryTransformationKind,
    eigenvalue_comparison_mode: EigenvalueComparisonMode,
    sao: PyArray2RC,
    sao_h: Option<PyArray2RC>,
    sao_spatial_4c: Option<PyArray4RC>,
    sao_spatial_4c_h: Option<PyArray4RC>,
    analyse_mo_symmetries: bool,
    analyse_mo_symmetry_projections: bool,
    analyse_mo_mirror_parities: bool,
    analyse_density_symmetries: bool,
    write_overlap_eigenvalues: bool,
    write_character_table: bool,
    infinite_order_to_finite: Option<u32>,
    angular_function_integrality_threshold: f64,
    angular_function_linear_independence_threshold: f64,
    angular_function_max_angular_momentum: u32,
) -> PyResult<PySlaterDeterminantRepAnalysisResult> {
    let pd_res: SymmetryGroupDetectionResult =
        read_qsym2_binary(inp_sym.clone(), QSym2FileType::Sym)
            .map_err(|err| PyIOError::new_err(err.to_string()))?;

    let mut file_name = inp_sym.to_path_buf();
    file_name.set_extension(QSym2FileType::Sym.ext());
    qsym2_output!(
        "Symmetry-group detection results read in from {}.",
        file_name.display(),
    );
    qsym2_output!("");

    let mol = &pd_res.pre_symmetry.recentred_molecule;
    let bao = pybao
        .to_qsym2(mol)
        .map_err(|err| PyRuntimeError::new_err(err.to_string()))?;
    let augment_to_generalised = match symmetry_transformation_kind {
        SymmetryTransformationKind::SpatialWithSpinTimeReversal
        | SymmetryTransformationKind::Spin
        | SymmetryTransformationKind::SpinSpatial => true,
        SymmetryTransformationKind::Spatial => false,
    };
    let afa_params = AngularFunctionRepAnalysisParams::builder()
        .integrality_threshold(angular_function_integrality_threshold)
        .linear_independence_threshold(angular_function_linear_independence_threshold)
        .max_angular_momentum(angular_function_max_angular_momentum)
        .build()
        .map_err(|err| PyRuntimeError::new_err(err.to_string()))?;
    let sda_params = SlaterDeterminantRepAnalysisParams::<f64>::builder()
        .integrality_threshold(integrality_threshold)
        .linear_independence_threshold(linear_independence_threshold)
        .use_magnetic_group(use_magnetic_group.clone())
        .use_double_group(use_double_group)
        .use_cayley_table(use_cayley_table)
        .symmetry_transformation_kind(symmetry_transformation_kind)
        .eigenvalue_comparison_mode(eigenvalue_comparison_mode)
        .analyse_mo_symmetries(analyse_mo_symmetries)
        .analyse_mo_symmetry_projections(analyse_mo_symmetry_projections)
        .analyse_mo_mirror_parities(analyse_mo_mirror_parities)
        .analyse_density_symmetries(analyse_density_symmetries)
        .write_overlap_eigenvalues(write_overlap_eigenvalues)
        .write_character_table(if write_character_table {
            Some(CharacterTableDisplay::Symbolic)
        } else {
            None
        })
        .infinite_order_to_finite(infinite_order_to_finite)
        .build()
        .map_err(|err| PyRuntimeError::new_err(err.to_string()))?;
    let pysda_res: PySlaterDeterminantRepAnalysisResult = match (&pydet, &sao) {
        (PySlaterDeterminant::Real(pydet_r), PyArray2RC::Real(pysao_r)) => {
            if matches!(
                pydet_r.structure_constraint,
                PyStructureConstraint::SpinOrbitCoupled(_)
            ) {
                return Err(PyRuntimeError::new_err("Real determinants are not compatible with spin--orbit-coupled structure constraint.".to_string()));
            }

            let sao = pysao_r.to_owned_array();
            let sao_spatial_4c = sao_spatial_4c.and_then(|pysao4c| match pysao4c {
                // sao_spatial_4c must have the same reality as sao_spatial.
                PyArray4RC::Real(pysao4c_r) => Some(pysao4c_r.to_owned_array()),
                PyArray4RC::Complex(_) => None,
            });

            let det_r = if augment_to_generalised {
                pydet_r
                    .to_qsym2::<SpinConstraint>(&bao, mol)
                    .map_err(|err| PyRuntimeError::new_err(err.to_string()))?
                    .to_generalised()
            } else {
                pydet_r
                    .to_qsym2::<SpinConstraint>(&bao, mol)
                    .map_err(|err| PyRuntimeError::new_err(err.to_string()))?
            };
            match &use_magnetic_group {
                Some(MagneticSymmetryAnalysisKind::Corepresentation) => {
                    let mut sda_driver = SlaterDeterminantRepAnalysisDriver::<
                        MagneticRepresentedSymmetryGroup,
                        f64,
                        SpinConstraint,
                    >::builder()
                    .parameters(&sda_params)
                    .angular_function_parameters(&afa_params)
                    .determinant(&det_r)
                    .sao(&sao)
                    .sao_h(None) // Real SAO.
                    .sao_spatial_4c(sao_spatial_4c.as_ref())
                    .sao_spatial_4c_h(None) // Real SAO.
                    .symmetry_group(&pd_res)
                    .build()
                    .map_err(|err| PyRuntimeError::new_err(err.to_string()))?;
                    py.allow_threads(|| {
                        sda_driver
                            .run()
                            .map_err(|err| PyRuntimeError::new_err(err.to_string()))
                    })?;
                    let sda_res = sda_driver
                        .result()
                        .map_err(|err| PyRuntimeError::new_err(err.to_string()))?;
                    PySlaterDeterminantRepAnalysisResult {
                        group: sda_res.group().name().clone(),
                        determinant_symmetry: sda_res
                            .determinant_symmetry()
                            .as_ref()
                            .ok()
                            .map(|sym| sym.to_string()),
                        mo_symmetries: sda_res.mo_symmetries().as_ref().map(|mo_symss| {
                            mo_symss
                                .iter()
                                .map(|mo_syms| {
                                    mo_syms
                                        .iter()
                                        .map(|mo_sym_opt| {
                                            mo_sym_opt.as_ref().map(|mo_sym| mo_sym.to_string())
                                        })
                                        .collect::<Vec<_>>()
                                })
                                .collect::<Vec<_>>()
                        }),
                        determinant_density_symmetries: sda_res
                            .determinant_density_symmetries()
                            .as_ref()
                            .map(|den_syms| {
                                den_syms
                                    .iter()
                                    .map(|(den_name, den_sym_res)| {
                                        (
                                            den_name.clone(),
                                            den_sym_res
                                                .as_ref()
                                                .ok()
                                                .map(|den_sym| den_sym.to_string()),
                                        )
                                    })
                                    .collect::<Vec<_>>()
                            }),
                        mo_density_symmetries: sda_res.mo_density_symmetries().as_ref().map(
                            |mo_den_symss| {
                                mo_den_symss
                                    .iter()
                                    .map(|mo_den_syms| {
                                        mo_den_syms
                                            .iter()
                                            .map(|mo_den_sym_opt| {
                                                mo_den_sym_opt
                                                    .as_ref()
                                                    .map(|mo_den_sym| mo_den_sym.to_string())
                                            })
                                            .collect::<Vec<_>>()
                                    })
                                    .collect::<Vec<_>>()
                            },
                        ),
                    }
                }
                Some(MagneticSymmetryAnalysisKind::Representation) | None => {
                    let mut sda_driver = SlaterDeterminantRepAnalysisDriver::<
                        UnitaryRepresentedSymmetryGroup,
                        f64,
                        SpinConstraint,
                    >::builder()
                    .parameters(&sda_params)
                    .angular_function_parameters(&afa_params)
                    .determinant(&det_r)
                    .sao(&sao)
                    .sao_h(None) // Real SAO.
                    .sao_spatial_4c(sao_spatial_4c.as_ref())
                    .sao_spatial_4c_h(None) // Real SAO.
                    .symmetry_group(&pd_res)
                    .build()
                    .map_err(|err| PyRuntimeError::new_err(err.to_string()))?;
                    py.allow_threads(|| {
                        sda_driver
                            .run()
                            .map_err(|err| PyRuntimeError::new_err(err.to_string()))
                    })?;
                    let sda_res = sda_driver
                        .result()
                        .map_err(|err| PyRuntimeError::new_err(err.to_string()))?;
                    PySlaterDeterminantRepAnalysisResult {
                        group: sda_res.group().name().clone(),
                        determinant_symmetry: sda_res
                            .determinant_symmetry()
                            .as_ref()
                            .ok()
                            .map(|sym| sym.to_string()),
                        mo_symmetries: sda_res.mo_symmetries().as_ref().map(|mo_symss| {
                            mo_symss
                                .iter()
                                .map(|mo_syms| {
                                    mo_syms
                                        .iter()
                                        .map(|mo_sym_opt| {
                                            mo_sym_opt.as_ref().map(|mo_sym| mo_sym.to_string())
                                        })
                                        .collect::<Vec<_>>()
                                })
                                .collect::<Vec<_>>()
                        }),
                        determinant_density_symmetries: sda_res
                            .determinant_density_symmetries()
                            .as_ref()
                            .map(|den_syms| {
                                den_syms
                                    .iter()
                                    .map(|(den_name, den_sym_res)| {
                                        (
                                            den_name.clone(),
                                            den_sym_res
                                                .as_ref()
                                                .ok()
                                                .map(|den_sym| den_sym.to_string()),
                                        )
                                    })
                                    .collect::<Vec<_>>()
                            }),
                        mo_density_symmetries: sda_res.mo_density_symmetries().as_ref().map(
                            |mo_den_symss| {
                                mo_den_symss
                                    .iter()
                                    .map(|mo_den_syms| {
                                        mo_den_syms
                                            .iter()
                                            .map(|mo_den_sym_opt| {
                                                mo_den_sym_opt
                                                    .as_ref()
                                                    .map(|mo_den_sym| mo_den_sym.to_string())
                                            })
                                            .collect::<Vec<_>>()
                                    })
                                    .collect::<Vec<_>>()
                            },
                        ),
                    }
                }
            }
        }
        (PySlaterDeterminant::Real(pydet_r), PyArray2RC::Complex(pysao_c)) => {
            match pydet_r.structure_constraint {
                PyStructureConstraint::SpinConstraint(_) => {
                    let det_r = if augment_to_generalised {
                        pydet_r
                            .to_qsym2(&bao, mol)
                            .map_err(|err| PyRuntimeError::new_err(err.to_string()))?
                            .to_generalised()
                    } else {
                        pydet_r
                            .to_qsym2(&bao, mol)
                            .map_err(|err| PyRuntimeError::new_err(err.to_string()))?
                    };
                    let det_c: SlaterDeterminant<C128, SpinConstraint> = det_r.into();
                    let sao_c = pysao_c.to_owned_array();
                    let sao_h_c = sao_h.and_then(|pysao_h| match pysao_h {
                        // sao_spatial_h must have the same reality as sao_spatial.
                        PyArray2RC::Real(_) => None,
                        PyArray2RC::Complex(pysao_h_c) => Some(pysao_h_c.to_owned_array()),
                    });
                    let sao_spatial_4c_c = sao_spatial_4c.and_then(|pysao4c| match pysao4c {
                        // sao_spatial_4c must have the same reality as sao_spatial.
                        PyArray4RC::Real(_) => None,
                        PyArray4RC::Complex(pysao4c_c) => Some(pysao4c_c.to_owned_array()),
                    });
                    let sao_spatial_4c_h_c =
                        sao_spatial_4c_h.and_then(|pysao4c_h| match pysao4c_h {
                            // sao_spatial_4c_h must have the same reality as sao_spatial.
                            PyArray4RC::Real(_) => None,
                            PyArray4RC::Complex(pysao4c_h_c) => Some(pysao4c_h_c.to_owned_array()),
                        });
                    match &use_magnetic_group {
                        Some(MagneticSymmetryAnalysisKind::Corepresentation) => {
                            let mut sda_driver = SlaterDeterminantRepAnalysisDriver::<
                                MagneticRepresentedSymmetryGroup,
                                C128,
                                SpinConstraint,
                            >::builder()
                            .parameters(&sda_params)
                            .angular_function_parameters(&afa_params)
                            .determinant(&det_c)
                            .sao(&sao_c)
                            .sao_h(sao_h_c.as_ref())
                            .sao_spatial_4c(sao_spatial_4c_c.as_ref())
                            .sao_spatial_4c_h(sao_spatial_4c_h_c.as_ref())
                            .symmetry_group(&pd_res)
                            .build()
                            .map_err(|err| PyRuntimeError::new_err(err.to_string()))?;
                            py.allow_threads(|| {
                                sda_driver
                                    .run()
                                    .map_err(|err| PyRuntimeError::new_err(err.to_string()))
                            })?;
                            let sda_res = sda_driver
                                .result()
                                .map_err(|err| PyRuntimeError::new_err(err.to_string()))?;
                            PySlaterDeterminantRepAnalysisResult {
                                group: sda_res.group().name().clone(),
                                determinant_symmetry: sda_res
                                    .determinant_symmetry()
                                    .as_ref()
                                    .ok()
                                    .map(|sym| sym.to_string()),
                                mo_symmetries: sda_res.mo_symmetries().as_ref().map(|mo_symss| {
                                    mo_symss
                                        .iter()
                                        .map(|mo_syms| {
                                            mo_syms
                                                .iter()
                                                .map(|mo_sym_opt| {
                                                    mo_sym_opt
                                                        .as_ref()
                                                        .map(|mo_sym| mo_sym.to_string())
                                                })
                                                .collect::<Vec<_>>()
                                        })
                                        .collect::<Vec<_>>()
                                }),
                                determinant_density_symmetries: sda_res
                                    .determinant_density_symmetries()
                                    .as_ref()
                                    .map(|den_syms| {
                                        den_syms
                                            .iter()
                                            .map(|(den_name, den_sym_res)| {
                                                (
                                                    den_name.clone(),
                                                    den_sym_res
                                                        .as_ref()
                                                        .ok()
                                                        .map(|den_sym| den_sym.to_string()),
                                                )
                                            })
                                            .collect::<Vec<_>>()
                                    }),
                                mo_density_symmetries: sda_res
                                    .mo_density_symmetries()
                                    .as_ref()
                                    .map(|mo_den_symss| {
                                        mo_den_symss
                                            .iter()
                                            .map(|mo_den_syms| {
                                                mo_den_syms
                                                    .iter()
                                                    .map(|mo_den_sym_opt| {
                                                        mo_den_sym_opt.as_ref().map(|mo_den_sym| {
                                                            mo_den_sym.to_string()
                                                        })
                                                    })
                                                    .collect::<Vec<_>>()
                                            })
                                            .collect::<Vec<_>>()
                                    }),
                            }
                        }
                        Some(MagneticSymmetryAnalysisKind::Representation) | None => {
                            let mut sda_driver = SlaterDeterminantRepAnalysisDriver::<
                                UnitaryRepresentedSymmetryGroup,
                                C128,
                                SpinConstraint,
                            >::builder()
                            .parameters(&sda_params)
                            .angular_function_parameters(&afa_params)
                            .determinant(&det_c)
                            .sao(&sao_c)
                            .sao_h(sao_h_c.as_ref())
                            .sao_spatial_4c(sao_spatial_4c_c.as_ref())
                            .sao_spatial_4c_h(sao_spatial_4c_h_c.as_ref())
                            .symmetry_group(&pd_res)
                            .build()
                            .map_err(|err| PyRuntimeError::new_err(err.to_string()))?;
                            py.allow_threads(|| {
                                sda_driver
                                    .run()
                                    .map_err(|err| PyRuntimeError::new_err(err.to_string()))
                            })?;
                            let sda_res = sda_driver
                                .result()
                                .map_err(|err| PyRuntimeError::new_err(err.to_string()))?;
                            PySlaterDeterminantRepAnalysisResult {
                                group: sda_res.group().name().clone(),
                                determinant_symmetry: sda_res
                                    .determinant_symmetry()
                                    .as_ref()
                                    .ok()
                                    .map(|sym| sym.to_string()),
                                mo_symmetries: sda_res.mo_symmetries().as_ref().map(|mo_symss| {
                                    mo_symss
                                        .iter()
                                        .map(|mo_syms| {
                                            mo_syms
                                                .iter()
                                                .map(|mo_sym_opt| {
                                                    mo_sym_opt
                                                        .as_ref()
                                                        .map(|mo_sym| mo_sym.to_string())
                                                })
                                                .collect::<Vec<_>>()
                                        })
                                        .collect::<Vec<_>>()
                                }),
                                determinant_density_symmetries: sda_res
                                    .determinant_density_symmetries()
                                    .as_ref()
                                    .map(|den_syms| {
                                        den_syms
                                            .iter()
                                            .map(|(den_name, den_sym_res)| {
                                                (
                                                    den_name.clone(),
                                                    den_sym_res
                                                        .as_ref()
                                                        .ok()
                                                        .map(|den_sym| den_sym.to_string()),
                                                )
                                            })
                                            .collect::<Vec<_>>()
                                    }),
                                mo_density_symmetries: sda_res
                                    .mo_density_symmetries()
                                    .as_ref()
                                    .map(|mo_den_symss| {
                                        mo_den_symss
                                            .iter()
                                            .map(|mo_den_syms| {
                                                mo_den_syms
                                                    .iter()
                                                    .map(|mo_den_sym_opt| {
                                                        mo_den_sym_opt.as_ref().map(|mo_den_sym| {
                                                            mo_den_sym.to_string()
                                                        })
                                                    })
                                                    .collect::<Vec<_>>()
                                            })
                                            .collect::<Vec<_>>()
                                    }),
                            }
                        }
                    }
                }
                PyStructureConstraint::SpinOrbitCoupled(_) => {
                    let det_r = pydet_r
                        .to_qsym2::<SpinOrbitCoupled>(&bao, mol)
                        .map_err(|err| PyRuntimeError::new_err(err.to_string()))?;
                    let det_c: SlaterDeterminant<C128, SpinOrbitCoupled> = det_r.into();
                    let sao_c = pysao_c.to_owned_array();
                    let sao_h_c = sao_h.and_then(|pysao_h| match pysao_h {
                        // sao_h must have the same reality as sao.
                        PyArray2RC::Real(_) => None,
                        PyArray2RC::Complex(pysao_h_c) => Some(pysao_h_c.to_owned_array()),
                    });
                    let sao_spatial_4c_c = sao_spatial_4c.and_then(|pysao4c| match pysao4c {
                        // sao_spatial_4c must have the same reality as sao.
                        PyArray4RC::Real(_) => None,
                        PyArray4RC::Complex(pysao4c_c) => Some(pysao4c_c.to_owned_array()),
                    });
                    let sao_spatial_4c_h_c =
                        sao_spatial_4c_h.and_then(|pysao4c_h| match pysao4c_h {
                            // sao_spatial_4c_h must have the same reality as sao_spatial.
                            PyArray4RC::Real(_) => None,
                            PyArray4RC::Complex(pysao4c_h_c) => Some(pysao4c_h_c.to_owned_array()),
                        });
                    match &use_magnetic_group {
                        Some(MagneticSymmetryAnalysisKind::Corepresentation) => {
                            let mut sda_driver = SlaterDeterminantRepAnalysisDriver::<
                                MagneticRepresentedSymmetryGroup,
                                C128,
                                SpinOrbitCoupled,
                            >::builder()
                            .parameters(&sda_params)
                            .angular_function_parameters(&afa_params)
                            .determinant(&det_c)
                            .sao(&sao_c)
                            .sao_h(sao_h_c.as_ref())
                            .sao_spatial_4c(sao_spatial_4c_c.as_ref())
                            .sao_spatial_4c_h(sao_spatial_4c_h_c.as_ref())
                            .symmetry_group(&pd_res)
                            .build()
                            .map_err(|err| PyRuntimeError::new_err(err.to_string()))?;
                            py.allow_threads(|| {
                                sda_driver
                                    .run()
                                    .map_err(|err| PyRuntimeError::new_err(err.to_string()))
                            })?;
                            let sda_res = sda_driver
                                .result()
                                .map_err(|err| PyRuntimeError::new_err(err.to_string()))?;
                            PySlaterDeterminantRepAnalysisResult {
                                group: sda_res.group().name().clone(),
                                determinant_symmetry: sda_res
                                    .determinant_symmetry()
                                    .as_ref()
                                    .ok()
                                    .map(|sym| sym.to_string()),
                                mo_symmetries: sda_res.mo_symmetries().as_ref().map(|mo_symss| {
                                    mo_symss
                                        .iter()
                                        .map(|mo_syms| {
                                            mo_syms
                                                .iter()
                                                .map(|mo_sym_opt| {
                                                    mo_sym_opt
                                                        .as_ref()
                                                        .map(|mo_sym| mo_sym.to_string())
                                                })
                                                .collect::<Vec<_>>()
                                        })
                                        .collect::<Vec<_>>()
                                }),
                                determinant_density_symmetries: sda_res
                                    .determinant_density_symmetries()
                                    .as_ref()
                                    .map(|den_syms| {
                                        den_syms
                                            .iter()
                                            .map(|(den_name, den_sym_res)| {
                                                (
                                                    den_name.clone(),
                                                    den_sym_res
                                                        .as_ref()
                                                        .ok()
                                                        .map(|den_sym| den_sym.to_string()),
                                                )
                                            })
                                            .collect::<Vec<_>>()
                                    }),
                                mo_density_symmetries: sda_res
                                    .mo_density_symmetries()
                                    .as_ref()
                                    .map(|mo_den_symss| {
                                        mo_den_symss
                                            .iter()
                                            .map(|mo_den_syms| {
                                                mo_den_syms
                                                    .iter()
                                                    .map(|mo_den_sym_opt| {
                                                        mo_den_sym_opt.as_ref().map(|mo_den_sym| {
                                                            mo_den_sym.to_string()
                                                        })
                                                    })
                                                    .collect::<Vec<_>>()
                                            })
                                            .collect::<Vec<_>>()
                                    }),
                            }
                        }
                        Some(MagneticSymmetryAnalysisKind::Representation) | None => {
                            let mut sda_driver = SlaterDeterminantRepAnalysisDriver::<
                                UnitaryRepresentedSymmetryGroup,
                                C128,
                                SpinOrbitCoupled,
                            >::builder()
                            .parameters(&sda_params)
                            .angular_function_parameters(&afa_params)
                            .determinant(&det_c)
                            .sao(&sao_c)
                            .sao_h(sao_h_c.as_ref())
                            .sao_spatial_4c(sao_spatial_4c_c.as_ref())
                            .sao_spatial_4c_h(sao_spatial_4c_h_c.as_ref())
                            .symmetry_group(&pd_res)
                            .build()
                            .map_err(|err| PyRuntimeError::new_err(err.to_string()))?;
                            py.allow_threads(|| {
                                sda_driver
                                    .run()
                                    .map_err(|err| PyRuntimeError::new_err(err.to_string()))
                            })?;
                            let sda_res = sda_driver
                                .result()
                                .map_err(|err| PyRuntimeError::new_err(err.to_string()))?;
                            PySlaterDeterminantRepAnalysisResult {
                                group: sda_res.group().name().clone(),
                                determinant_symmetry: sda_res
                                    .determinant_symmetry()
                                    .as_ref()
                                    .ok()
                                    .map(|sym| sym.to_string()),
                                mo_symmetries: sda_res.mo_symmetries().as_ref().map(|mo_symss| {
                                    mo_symss
                                        .iter()
                                        .map(|mo_syms| {
                                            mo_syms
                                                .iter()
                                                .map(|mo_sym_opt| {
                                                    mo_sym_opt
                                                        .as_ref()
                                                        .map(|mo_sym| mo_sym.to_string())
                                                })
                                                .collect::<Vec<_>>()
                                        })
                                        .collect::<Vec<_>>()
                                }),
                                determinant_density_symmetries: sda_res
                                    .determinant_density_symmetries()
                                    .as_ref()
                                    .map(|den_syms| {
                                        den_syms
                                            .iter()
                                            .map(|(den_name, den_sym_res)| {
                                                (
                                                    den_name.clone(),
                                                    den_sym_res
                                                        .as_ref()
                                                        .ok()
                                                        .map(|den_sym| den_sym.to_string()),
                                                )
                                            })
                                            .collect::<Vec<_>>()
                                    }),
                                mo_density_symmetries: sda_res
                                    .mo_density_symmetries()
                                    .as_ref()
                                    .map(|mo_den_symss| {
                                        mo_den_symss
                                            .iter()
                                            .map(|mo_den_syms| {
                                                mo_den_syms
                                                    .iter()
                                                    .map(|mo_den_sym_opt| {
                                                        mo_den_sym_opt.as_ref().map(|mo_den_sym| {
                                                            mo_den_sym.to_string()
                                                        })
                                                    })
                                                    .collect::<Vec<_>>()
                                            })
                                            .collect::<Vec<_>>()
                                    }),
                            }
                        }
                    }
                }
            }
        }
        (PySlaterDeterminant::Complex(pydet_c), _) => {
            match pydet_c.structure_constraint {
                PyStructureConstraint::SpinConstraint(_) => {
                    let det_c = if augment_to_generalised {
                        pydet_c
                            .to_qsym2::<SpinConstraint>(&bao, mol)
                            .map_err(|err| PyRuntimeError::new_err(err.to_string()))?
                            .to_generalised()
                    } else {
                        pydet_c
                            .to_qsym2::<SpinConstraint>(&bao, mol)
                            .map_err(|err| PyRuntimeError::new_err(err.to_string()))?
                    };
                    let sao_c = match sao {
                        PyArray2RC::Real(pysao_r) => pysao_r.to_owned_array().mapv(Complex::from),
                        PyArray2RC::Complex(pysao_c) => pysao_c.to_owned_array(),
                    };
                    let sao_h_c = sao_h.and_then(|pysao_h| match pysao_h {
                        // sao_h must have the same reality as sao.
                        PyArray2RC::Real(pysao_h_r) => {
                            Some(pysao_h_r.to_owned_array().mapv(Complex::from))
                        }
                        PyArray2RC::Complex(pysao_h_c) => Some(pysao_h_c.to_owned_array()),
                    });
                    let sao_spatial_4c_c = sao_spatial_4c.and_then(|pysao4c| match pysao4c {
                        // sao_spatial_4c must have the same reality as sao.
                        PyArray4RC::Real(pysao4c_r) => {
                            Some(pysao4c_r.to_owned_array().mapv(Complex::from))
                        }
                        PyArray4RC::Complex(pysao4c_c) => Some(pysao4c_c.to_owned_array()),
                    });
                    let sao_spatial_4c_h_c =
                        sao_spatial_4c_h.and_then(|pysao4c_h| match pysao4c_h {
                            // sao_spatial_4c_h must have the same reality as sao.
                            PyArray4RC::Real(pysao4c_h_r) => {
                                Some(pysao4c_h_r.to_owned_array().mapv(Complex::from))
                            }
                            PyArray4RC::Complex(pysao4c_h_c) => Some(pysao4c_h_c.to_owned_array()),
                        });
                    match &use_magnetic_group {
                        Some(MagneticSymmetryAnalysisKind::Corepresentation) => {
                            let mut sda_driver = SlaterDeterminantRepAnalysisDriver::<
                                MagneticRepresentedSymmetryGroup,
                                C128,
                                SpinConstraint,
                            >::builder()
                            .parameters(&sda_params)
                            .angular_function_parameters(&afa_params)
                            .determinant(&det_c)
                            .sao(&sao_c)
                            .sao_h(sao_h_c.as_ref())
                            .sao_spatial_4c(sao_spatial_4c_c.as_ref())
                            .sao_spatial_4c_h(sao_spatial_4c_h_c.as_ref())
                            .symmetry_group(&pd_res)
                            .build()
                            .map_err(|err| PyRuntimeError::new_err(err.to_string()))?;
                            py.allow_threads(|| {
                                sda_driver
                                    .run()
                                    .map_err(|err| PyRuntimeError::new_err(err.to_string()))
                            })?;
                            let sda_res = sda_driver
                                .result()
                                .map_err(|err| PyRuntimeError::new_err(err.to_string()))?;
                            PySlaterDeterminantRepAnalysisResult {
                                group: sda_res.group().name().clone(),
                                determinant_symmetry: sda_res
                                    .determinant_symmetry()
                                    .as_ref()
                                    .ok()
                                    .map(|sym| sym.to_string()),
                                mo_symmetries: sda_res.mo_symmetries().as_ref().map(|mo_symss| {
                                    mo_symss
                                        .iter()
                                        .map(|mo_syms| {
                                            mo_syms
                                                .iter()
                                                .map(|mo_sym_opt| {
                                                    mo_sym_opt
                                                        .as_ref()
                                                        .map(|mo_sym| mo_sym.to_string())
                                                })
                                                .collect::<Vec<_>>()
                                        })
                                        .collect::<Vec<_>>()
                                }),
                                determinant_density_symmetries: sda_res
                                    .determinant_density_symmetries()
                                    .as_ref()
                                    .map(|den_syms| {
                                        den_syms
                                            .iter()
                                            .map(|(den_name, den_sym_res)| {
                                                (
                                                    den_name.clone(),
                                                    den_sym_res
                                                        .as_ref()
                                                        .ok()
                                                        .map(|den_sym| den_sym.to_string()),
                                                )
                                            })
                                            .collect::<Vec<_>>()
                                    }),
                                mo_density_symmetries: sda_res
                                    .mo_density_symmetries()
                                    .as_ref()
                                    .map(|mo_den_symss| {
                                        mo_den_symss
                                            .iter()
                                            .map(|mo_den_syms| {
                                                mo_den_syms
                                                    .iter()
                                                    .map(|mo_den_sym_opt| {
                                                        mo_den_sym_opt.as_ref().map(|mo_den_sym| {
                                                            mo_den_sym.to_string()
                                                        })
                                                    })
                                                    .collect::<Vec<_>>()
                                            })
                                            .collect::<Vec<_>>()
                                    }),
                            }
                        }
                        Some(MagneticSymmetryAnalysisKind::Representation) | None => {
                            let mut sda_driver = SlaterDeterminantRepAnalysisDriver::<
                                UnitaryRepresentedSymmetryGroup,
                                C128,
                                SpinConstraint,
                            >::builder()
                            .parameters(&sda_params)
                            .angular_function_parameters(&afa_params)
                            .determinant(&det_c)
                            .sao(&sao_c)
                            .sao_h(sao_h_c.as_ref())
                            .sao_spatial_4c(sao_spatial_4c_c.as_ref())
                            .sao_spatial_4c_h(sao_spatial_4c_h_c.as_ref())
                            .symmetry_group(&pd_res)
                            .build()
                            .map_err(|err| PyRuntimeError::new_err(err.to_string()))?;
                            py.allow_threads(|| {
                                sda_driver
                                    .run()
                                    .map_err(|err| PyRuntimeError::new_err(err.to_string()))
                            })?;
                            let sda_res = sda_driver
                                .result()
                                .map_err(|err| PyRuntimeError::new_err(err.to_string()))?;
                            PySlaterDeterminantRepAnalysisResult {
                                group: sda_res.group().name().clone(),
                                determinant_symmetry: sda_res
                                    .determinant_symmetry()
                                    .as_ref()
                                    .ok()
                                    .map(|sym| sym.to_string()),
                                mo_symmetries: sda_res.mo_symmetries().as_ref().map(|mo_symss| {
                                    mo_symss
                                        .iter()
                                        .map(|mo_syms| {
                                            mo_syms
                                                .iter()
                                                .map(|mo_sym_opt| {
                                                    mo_sym_opt
                                                        .as_ref()
                                                        .map(|mo_sym| mo_sym.to_string())
                                                })
                                                .collect::<Vec<_>>()
                                        })
                                        .collect::<Vec<_>>()
                                }),
                                determinant_density_symmetries: sda_res
                                    .determinant_density_symmetries()
                                    .as_ref()
                                    .map(|den_syms| {
                                        den_syms
                                            .iter()
                                            .map(|(den_name, den_sym_res)| {
                                                (
                                                    den_name.clone(),
                                                    den_sym_res
                                                        .as_ref()
                                                        .ok()
                                                        .map(|den_sym| den_sym.to_string()),
                                                )
                                            })
                                            .collect::<Vec<_>>()
                                    }),
                                mo_density_symmetries: sda_res
                                    .mo_density_symmetries()
                                    .as_ref()
                                    .map(|mo_den_symss| {
                                        mo_den_symss
                                            .iter()
                                            .map(|mo_den_syms| {
                                                mo_den_syms
                                                    .iter()
                                                    .map(|mo_den_sym_opt| {
                                                        mo_den_sym_opt.as_ref().map(|mo_den_sym| {
                                                            mo_den_sym.to_string()
                                                        })
                                                    })
                                                    .collect::<Vec<_>>()
                                            })
                                            .collect::<Vec<_>>()
                                    }),
                            }
                        }
                    }
                }
                PyStructureConstraint::SpinOrbitCoupled(_) => {
                    let det_c = pydet_c
                        .to_qsym2::<SpinOrbitCoupled>(&bao, mol)
                        .map_err(|err| PyRuntimeError::new_err(err.to_string()))?;
                    let sao_c = match sao {
                        PyArray2RC::Real(pysao_r) => pysao_r.to_owned_array().mapv(Complex::from),
                        PyArray2RC::Complex(pysao_c) => pysao_c.to_owned_array(),
                    };
                    let sao_h_c = sao_h.and_then(|pysao_h| match pysao_h {
                        // sao_spatial_h must have the same reality as sao.
                        PyArray2RC::Real(pysao_h_r) => {
                            Some(pysao_h_r.to_owned_array().mapv(Complex::from))
                        }
                        PyArray2RC::Complex(pysao_h_c) => Some(pysao_h_c.to_owned_array()),
                    });
                    let sao_spatial_4c_c = sao_spatial_4c.and_then(|pysao4c| match pysao4c {
                        // sao_spatial_4c must have the same reality as sao.
                        PyArray4RC::Real(pysao4c_r) => {
                            Some(pysao4c_r.to_owned_array().mapv(Complex::from))
                        }
                        PyArray4RC::Complex(pysao4c_c) => Some(pysao4c_c.to_owned_array()),
                    });
                    let sao_spatial_4c_h_c =
                        sao_spatial_4c_h.and_then(|pysao4c_h| match pysao4c_h {
                            // sao_spatial_4c_h must have the same reality as sao.
                            PyArray4RC::Real(pysao4c_h_r) => {
                                Some(pysao4c_h_r.to_owned_array().mapv(Complex::from))
                            }
                            PyArray4RC::Complex(pysao4c_h_c) => Some(pysao4c_h_c.to_owned_array()),
                        });
                    match &use_magnetic_group {
                        Some(MagneticSymmetryAnalysisKind::Corepresentation) => {
                            let mut sda_driver = SlaterDeterminantRepAnalysisDriver::<
                                MagneticRepresentedSymmetryGroup,
                                C128,
                                SpinOrbitCoupled,
                            >::builder()
                            .parameters(&sda_params)
                            .angular_function_parameters(&afa_params)
                            .determinant(&det_c)
                            .sao(&sao_c)
                            .sao_h(sao_h_c.as_ref())
                            .sao_spatial_4c(sao_spatial_4c_c.as_ref())
                            .sao_spatial_4c_h(sao_spatial_4c_h_c.as_ref())
                            .symmetry_group(&pd_res)
                            .build()
                            .map_err(|err| PyRuntimeError::new_err(err.to_string()))?;
                            py.allow_threads(|| {
                                sda_driver
                                    .run()
                                    .map_err(|err| PyRuntimeError::new_err(err.to_string()))
                            })?;
                            let sda_res = sda_driver
                                .result()
                                .map_err(|err| PyRuntimeError::new_err(err.to_string()))?;
                            PySlaterDeterminantRepAnalysisResult {
                                group: sda_res.group().name().clone(),
                                determinant_symmetry: sda_res
                                    .determinant_symmetry()
                                    .as_ref()
                                    .ok()
                                    .map(|sym| sym.to_string()),
                                mo_symmetries: sda_res.mo_symmetries().as_ref().map(|mo_symss| {
                                    mo_symss
                                        .iter()
                                        .map(|mo_syms| {
                                            mo_syms
                                                .iter()
                                                .map(|mo_sym_opt| {
                                                    mo_sym_opt
                                                        .as_ref()
                                                        .map(|mo_sym| mo_sym.to_string())
                                                })
                                                .collect::<Vec<_>>()
                                        })
                                        .collect::<Vec<_>>()
                                }),
                                determinant_density_symmetries: sda_res
                                    .determinant_density_symmetries()
                                    .as_ref()
                                    .map(|den_syms| {
                                        den_syms
                                            .iter()
                                            .map(|(den_name, den_sym_res)| {
                                                (
                                                    den_name.clone(),
                                                    den_sym_res
                                                        .as_ref()
                                                        .ok()
                                                        .map(|den_sym| den_sym.to_string()),
                                                )
                                            })
                                            .collect::<Vec<_>>()
                                    }),
                                mo_density_symmetries: sda_res
                                    .mo_density_symmetries()
                                    .as_ref()
                                    .map(|mo_den_symss| {
                                        mo_den_symss
                                            .iter()
                                            .map(|mo_den_syms| {
                                                mo_den_syms
                                                    .iter()
                                                    .map(|mo_den_sym_opt| {
                                                        mo_den_sym_opt.as_ref().map(|mo_den_sym| {
                                                            mo_den_sym.to_string()
                                                        })
                                                    })
                                                    .collect::<Vec<_>>()
                                            })
                                            .collect::<Vec<_>>()
                                    }),
                            }
                        }
                        Some(MagneticSymmetryAnalysisKind::Representation) | None => {
                            let mut sda_driver = SlaterDeterminantRepAnalysisDriver::<
                                UnitaryRepresentedSymmetryGroup,
                                C128,
                                SpinOrbitCoupled,
                            >::builder()
                            .parameters(&sda_params)
                            .angular_function_parameters(&afa_params)
                            .determinant(&det_c)
                            .sao(&sao_c)
                            .sao_h(sao_h_c.as_ref())
                            .sao_spatial_4c(sao_spatial_4c_c.as_ref())
                            .sao_spatial_4c_h(sao_spatial_4c_h_c.as_ref())
                            .symmetry_group(&pd_res)
                            .build()
                            .map_err(|err| PyRuntimeError::new_err(err.to_string()))?;
                            py.allow_threads(|| {
                                sda_driver
                                    .run()
                                    .map_err(|err| PyRuntimeError::new_err(err.to_string()))
                            })?;
                            let sda_res = sda_driver
                                .result()
                                .map_err(|err| PyRuntimeError::new_err(err.to_string()))?;
                            PySlaterDeterminantRepAnalysisResult {
                                group: sda_res.group().name().clone(),
                                determinant_symmetry: sda_res
                                    .determinant_symmetry()
                                    .as_ref()
                                    .ok()
                                    .map(|sym| sym.to_string()),
                                mo_symmetries: sda_res.mo_symmetries().as_ref().map(|mo_symss| {
                                    mo_symss
                                        .iter()
                                        .map(|mo_syms| {
                                            mo_syms
                                                .iter()
                                                .map(|mo_sym_opt| {
                                                    mo_sym_opt
                                                        .as_ref()
                                                        .map(|mo_sym| mo_sym.to_string())
                                                })
                                                .collect::<Vec<_>>()
                                        })
                                        .collect::<Vec<_>>()
                                }),
                                determinant_density_symmetries: sda_res
                                    .determinant_density_symmetries()
                                    .as_ref()
                                    .map(|den_syms| {
                                        den_syms
                                            .iter()
                                            .map(|(den_name, den_sym_res)| {
                                                (
                                                    den_name.clone(),
                                                    den_sym_res
                                                        .as_ref()
                                                        .ok()
                                                        .map(|den_sym| den_sym.to_string()),
                                                )
                                            })
                                            .collect::<Vec<_>>()
                                    }),
                                mo_density_symmetries: sda_res
                                    .mo_density_symmetries()
                                    .as_ref()
                                    .map(|mo_den_symss| {
                                        mo_den_symss
                                            .iter()
                                            .map(|mo_den_syms| {
                                                mo_den_syms
                                                    .iter()
                                                    .map(|mo_den_sym_opt| {
                                                        mo_den_sym_opt.as_ref().map(|mo_den_sym| {
                                                            mo_den_sym.to_string()
                                                        })
                                                    })
                                                    .collect::<Vec<_>>()
                                            })
                                            .collect::<Vec<_>>()
                                    }),
                            }
                        }
                    }
                }
            }
        }
    };
    Ok(pysda_res)
}<|MERGE_RESOLUTION|>--- conflicted
+++ resolved
@@ -228,11 +228,7 @@
         det
     }
 
-<<<<<<< HEAD
-    pub fn structure_constraint<'py>(&self) -> &PyStructureConstraint {
-=======
     pub fn structure_constraint(&self) -> &PyStructureConstraint {
->>>>>>> 393d7ca2
         &self.structure_constraint
     }
 }
@@ -421,11 +417,7 @@
         det
     }
 
-<<<<<<< HEAD
-    pub fn structure_constraint<'py>(&self) -> &PyStructureConstraint {
-=======
     pub fn structure_constraint(&self) -> &PyStructureConstraint {
->>>>>>> 393d7ca2
         &self.structure_constraint
     }
 }
