--- conflicted
+++ resolved
@@ -51,15 +51,7 @@
     /// If the permutation is to act on an ordered sequence of $`n`$ integers, $`0, 1, \ldots, n`$
     /// where $`n`$ is [`Self::rank`], then this gives the result of the action.
     #[builder(setter(custom))]
-<<<<<<< HEAD
-    image: Vec<usize>,
-
-    /// The disjoint cycles of this permutation.
-    #[builder(setter(skip), default = "self.calc_cycles()")]
-    cycles: Vec<Vec<usize>>,
-=======
     image: Vec<u8>,
->>>>>>> 60ab8d9e
 }
 
 impl PermutationBuilder {
